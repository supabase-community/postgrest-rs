--- conflicted
+++ resolved
@@ -12,13 +12,8 @@
 edition = "2018"
 
 [dependencies]
-<<<<<<< HEAD
 reqwest = { version = "0.11", features = ["json"] }
-tokio = { version = "1.5", features = ["full"] }
-=======
-reqwest = { version = "0.10", features = ["json"] }
->>>>>>> 50111b9c
 
 [dev-dependencies]
 json = "0.12"
-tokio = { version = "0.2", features = ["full"] }+tokio = { version = "1.5", features = ["full"] }